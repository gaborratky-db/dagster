from abc import ABC, abstractmethod
from collections import defaultdict
from enum import Enum
from typing import (
    TYPE_CHECKING,
    AbstractSet,
    Any,
    Dict,
    Iterator,
    List,
    Mapping,
    NamedTuple,
    Optional,
    Tuple,
    Type,
    Union,
    cast,
)

import dagster._check as check
from dagster._annotations import PublicAttr, public
from dagster._core.definitions.policy import RetryPolicy
from dagster._core.errors import DagsterInvalidDefinitionError
from dagster._serdes.serdes import (
    DefaultNamedTupleSerializer,
    WhitelistMap,
    register_serdes_tuple_fallbacks,
    whitelist_for_serdes,
)
from dagster._utils import frozentags

from .hook_definition import HookDefinition
from .input import FanInInputPointer, InputDefinition, InputMapping, InputPointer
from .output import OutputDefinition
from .utils import DEFAULT_OUTPUT, struct_to_string, validate_tags

if TYPE_CHECKING:
    from .asset_layer import AssetLayer
    from .composition import MappedInputPlaceholder
    from .graph_definition import GraphDefinition
    from .node_definition import NodeDefinition
    from .resource_requirement import ResourceRequirement


class NodeInvocation(
    NamedTuple(
        "Node",
        [
            ("name", PublicAttr[str]),
            ("alias", PublicAttr[Optional[str]]),
            ("tags", PublicAttr[Dict[str, Any]]),
            ("hook_defs", PublicAttr[AbstractSet[HookDefinition]]),
            ("retry_policy", PublicAttr[Optional[RetryPolicy]]),
        ],
    )
):
    """Identifies an instance of a node in a graph dependency structure.

    Args:
        name (str): Name of the solid of which this is an instance.
        alias (Optional[str]): Name specific to this instance of the solid. Necessary when there are
            multiple instances of the same solid.
        tags (Optional[Dict[str, Any]]): Optional tags values to extend or override those
            set on the solid definition.
        hook_defs (Optional[AbstractSet[HookDefinition]]): A set of hook definitions applied to the
            solid instance.

    Examples:

    In general, users should prefer not to construct this class directly or use the
    :py:class:`JobDefinition` API that requires instances of this class. Instead, use the
    :py:func:`@job <job>` API:

    .. code-block:: python

        from dagster import job

        @job
        def my_job():
            other_name = some_op.alias('other_name')
            some_graph(other_name(some_op))

    """

    def __new__(
        cls,
        name: str,
        alias: Optional[str] = None,
        tags: Optional[Dict[str, str]] = None,
        hook_defs: Optional[AbstractSet[HookDefinition]] = None,
        retry_policy: Optional[RetryPolicy] = None,
    ):
        return super().__new__(
            cls,
            name=check.str_param(name, "name"),
            alias=check.opt_str_param(alias, "alias"),
            tags=frozentags(check.opt_dict_param(tags, "tags", value_type=str, key_type=str)),
            hook_defs=frozenset(
                check.opt_set_param(hook_defs, "hook_defs", of_type=HookDefinition)
            ),
            retry_policy=check.opt_inst_param(retry_policy, "retry_policy", RetryPolicy),
        )


SolidInvocation = NodeInvocation


class Node:
    """
    Node invocation within a graph. Identified by its name inside the graph.
    """

    name: str
    definition: "NodeDefinition"
    graph_definition: "GraphDefinition"
    _additional_tags: Dict[str, str]
    _hook_defs: AbstractSet[HookDefinition]
    _retry_policy: Optional[RetryPolicy]
    _input_handles: Dict[str, "SolidInputHandle"]
    _output_handles: Dict[str, "SolidOutputHandle"]

    def __init__(
        self,
        name: str,
        definition: "NodeDefinition",
        graph_definition: "GraphDefinition",
        tags: Optional[Dict[str, str]] = None,
        hook_defs: Optional[AbstractSet[HookDefinition]] = None,
        retry_policy: Optional[RetryPolicy] = None,
    ):
        from .graph_definition import GraphDefinition
        from .solid_definition import NodeDefinition

        self.name = check.str_param(name, "name")
        self.definition = check.inst_param(definition, "definition", NodeDefinition)
        self.graph_definition = check.inst_param(
            graph_definition,
            "graph_definition",
            GraphDefinition,
        )
        self._additional_tags = validate_tags(tags)
        self._hook_defs = check.opt_set_param(hook_defs, "hook_defs", of_type=HookDefinition)
        self._retry_policy = check.opt_inst_param(retry_policy, "retry_policy", RetryPolicy)

        input_handles = {}
        for name, input_def in self.definition.input_dict.items():
            input_handles[name] = SolidInputHandle(self, input_def)

        self._input_handles = input_handles

        output_handles = {}
        for name, output_def in self.definition.output_dict.items():
            output_handles[name] = SolidOutputHandle(self, output_def)

        self._output_handles = output_handles

    def input_handles(self):
        return self._input_handles.values()

    def output_handles(self):
        return self._output_handles.values()

    def input_handle(self, name: str) -> "SolidInputHandle":
        check.str_param(name, "name")
        return self._input_handles[name]

    def output_handle(self, name: str) -> "SolidOutputHandle":
        check.str_param(name, "name")
        return self._output_handles[name]

    def has_input(self, name: str) -> bool:
        return self.definition.has_input(name)

    def input_def_named(self, name: str) -> InputDefinition:
        return self.definition.input_def_named(name)

    def has_output(self, name: str) -> bool:
        return self.definition.has_output(name)

    def output_def_named(self, name: str) -> OutputDefinition:
        return self.definition.output_def_named(name)

    @property
    def is_graph(self) -> bool:
        from .graph_definition import GraphDefinition

        return isinstance(self.definition, GraphDefinition)

    def describe_node(self) -> str:
        from .op_definition import OpDefinition
        from .solid_definition import CompositeSolidDefinition, SolidDefinition

        if isinstance(self.definition, CompositeSolidDefinition):
            return f"composite solid '{self.name}'"
        elif isinstance(self.definition, OpDefinition):
            return f"op '{self.name}'"
        elif isinstance(self.definition, SolidDefinition):
            return f"solid '{self.name}'"
        else:
            return f"graph '{self.name}'"

    @property
    def input_dict(self):
        return self.definition.input_dict

    @property
    def output_dict(self):
        return self.definition.output_dict

    @property
    def tags(self) -> frozentags:
        # Type-ignore temporarily pending assessment of right data structure for `tags`
        return self.definition.tags.updated_with(self._additional_tags)  # type: ignore

    def container_maps_input(self, input_name: str) -> bool:
        return (
            self.graph_definition.input_mapping_for_pointer(InputPointer(self.name, input_name))
            is not None
        )

    def container_mapped_input(self, input_name: str) -> InputMapping:
        mapping = self.graph_definition.input_mapping_for_pointer(
            InputPointer(self.name, input_name)
        )
        if mapping is None:
            check.failed(
                f"container does not map input {input_name}, check container_maps_input first"
            )
        return mapping

    def container_maps_fan_in_input(self, input_name: str, fan_in_index: int) -> bool:
        return (
            self.graph_definition.input_mapping_for_pointer(
                FanInInputPointer(self.name, input_name, fan_in_index)
            )
            is not None
        )

    def container_mapped_fan_in_input(self, input_name: str, fan_in_index: int) -> InputMapping:
        mapping = self.graph_definition.input_mapping_for_pointer(
            FanInInputPointer(self.name, input_name, fan_in_index)
        )
        if mapping is None:
            check.failed(
                f"container does not map fan-in {input_name} idx {fan_in_index}, check "
                "container_maps_fan_in_input first"
            )

        return mapping

    @property
    def hook_defs(self) -> AbstractSet[HookDefinition]:
        return self._hook_defs

    @property
    def retry_policy(self) -> Optional[RetryPolicy]:
        return self._retry_policy

    def get_resource_requirements(
        self,
        outer_container: "GraphDefinition",
        parent_handle: Optional["NodeHandle"] = None,
        asset_layer: Optional["AssetLayer"] = None,
    ) -> Iterator["ResourceRequirement"]:
        from .resource_requirement import InputManagerRequirement

        cur_node_handle = NodeHandle(self.name, parent_handle)

        if not self.is_graph:
            solid_def = self.definition.ensure_solid_def()
            for requirement in solid_def.get_resource_requirements((cur_node_handle, asset_layer)):
                # If requirement is a root input manager requirement, but the corresponding node has an upstream output, then ignore the requirement.
                if (
                    isinstance(requirement, InputManagerRequirement)
                    and outer_container.dependency_structure.has_deps(
                        SolidInputHandle(self, solid_def.input_def_named(requirement.input_name))
                    )
                    and requirement.root_input
                ):
                    continue
                yield requirement
            for hook_def in self.hook_defs:
                yield from hook_def.get_resource_requirements(self.describe_node())
        else:
            graph_def = self.definition.ensure_graph_def()
            for node in graph_def.node_dict.values():
                yield from node.get_resource_requirements(
                    asset_layer=asset_layer,
                    outer_container=graph_def,
                    parent_handle=cur_node_handle,
                )


class NodeHandleSerializer(DefaultNamedTupleSerializer):
    @classmethod
    def value_to_storage_dict(
        cls,
        value: NamedTuple,
        whitelist_map: WhitelistMap,
        descent_path: str,
    ) -> Dict[str, Any]:
        storage = super().value_to_storage_dict(
            value,
            whitelist_map,
            descent_path,
        )
        # persist using legacy name SolidHandle
        storage["__class__"] = "SolidHandle"
        return storage


@whitelist_for_serdes(serializer=NodeHandleSerializer)
class NodeHandle(
    # mypy does not yet support recursive types
    # NamedTuple("_NodeHandle", [("name", str), ("parent", Optional["NodeHandle"])])
    NamedTuple("_NodeHandle", [("name", str), ("parent", Any)])
):
    """
    A structured object to identify nodes in the potentially recursive graph structure.
    """

    def __new__(cls, name: str, parent: Optional["NodeHandle"]):
        return super(NodeHandle, cls).__new__(
            cls,
            check.str_param(name, "name"),
            check.opt_inst_param(parent, "parent", NodeHandle),
        )

    def __str__(self):
        return self.to_string()

    @property
    def path(self) -> List[str]:
        """Return a list representation of the handle.

        Inverse of NodeHandle.from_path.

        Returns:
            List[str]:
        """
        path = []
        cur = self
        while cur:
            path.append(cur.name)
            cur = cur.parent
        path.reverse()
        return path

    def to_string(self) -> str:
        """Return a unique string representation of the handle.

        Inverse of NodeHandle.from_string.
        """
        return self.parent.to_string() + "." + self.name if self.parent else self.name

    def is_or_descends_from(self, handle: "NodeHandle") -> bool:
        """Check if the handle is or descends from another handle.

        Args:
            handle (NodeHandle): The handle to check against.

        Returns:
            bool:
        """
        check.inst_param(handle, "handle", NodeHandle)

        for idx in range(len(handle.path)):
            if idx >= len(self.path):
                return False
            if self.path[idx] != handle.path[idx]:
                return False
        return True

    def pop(self, ancestor: "NodeHandle") -> Optional["NodeHandle"]:
        """Return a copy of the handle with some of its ancestors pruned.

        Args:
            ancestor (NodeHandle): Handle to an ancestor of the current handle.

        Returns:
            NodeHandle:

        Example:

        .. code-block:: python

            handle = NodeHandle('baz', NodeHandle('bar', NodeHandle('foo', None)))
            ancestor = NodeHandle('bar', NodeHandle('foo', None))
            assert handle.pop(ancestor) == NodeHandle('baz', None)
        """

        check.inst_param(ancestor, "ancestor", NodeHandle)
        check.invariant(
            self.is_or_descends_from(ancestor),
            "Handle {handle} does not descend from {ancestor}".format(
                handle=self.to_string(), ancestor=ancestor.to_string()
            ),
        )

        return NodeHandle.from_path(self.path[len(ancestor.path) :])

    def with_ancestor(self, ancestor: "NodeHandle") -> Optional["NodeHandle"]:
        """Returns a copy of the handle with an ancestor grafted on.

        Args:
            ancestor (NodeHandle): Handle to the new ancestor.

        Returns:
            NodeHandle:

        Example:

        .. code-block:: python

            handle = NodeHandle('baz', NodeHandle('bar', NodeHandle('foo', None)))
            ancestor = NodeHandle('quux' None)
            assert handle.with_ancestor(ancestor) == NodeHandle(
                'baz', NodeHandle('bar', NodeHandle('foo', NodeHandle('quux', None)))
            )
        """
        check.opt_inst_param(ancestor, "ancestor", NodeHandle)

        return NodeHandle.from_path((ancestor.path if ancestor else []) + self.path)

    @staticmethod
    def from_path(path: List[str]) -> "NodeHandle":
        check.list_param(path, "path", of_type=str)

        cur: Optional["NodeHandle"] = None
        while len(path) > 0:
            cur = NodeHandle(name=path.pop(0), parent=cur)

        if cur is None:
            check.failed(f"Invalid handle path {path}")

        return cur

    @staticmethod
    def from_string(handle_str: str) -> "NodeHandle":
        check.str_param(handle_str, "handle_str")

        path = handle_str.split(".")
        return NodeHandle.from_path(path)

    @classmethod
    def from_dict(cls, dict_repr: Dict[str, Any]) -> Optional["NodeHandle"]:
        """This method makes it possible to load a potentially nested NodeHandle after a
        roundtrip through json.loads(json.dumps(NodeHandle._asdict()))"""

        check.dict_param(dict_repr, "dict_repr", key_type=str)
        check.invariant(
            "name" in dict_repr, "Dict representation of NodeHandle must have a 'name' key"
        )
        check.invariant(
            "parent" in dict_repr, "Dict representation of NodeHandle must have a 'parent' key"
        )

        if isinstance(dict_repr["parent"], (list, tuple)):
            dict_repr["parent"] = NodeHandle.from_dict(
                {
                    "name": dict_repr["parent"][0],
                    "parent": dict_repr["parent"][1],
                }
            )

        return NodeHandle(**{k: dict_repr[k] for k in ["name", "parent"]})


class NodeInputHandle(
    NamedTuple("_NodeInputHandle", [("node_handle", NodeHandle), ("input_name", str)])
):
    """
    A structured object to uniquely identify inputs in the potentially recursive graph structure.
    """


class NodeOutputHandle(
    NamedTuple("_NodeOutputHandle", [("node_handle", NodeHandle), ("output_name", str)])
):
    """
    A structured object to uniquely identify outputs in the potentially recursive graph structure.
    """


# previous name for NodeHandle was SolidHandle
register_serdes_tuple_fallbacks({"SolidHandle": NodeHandle})


class SolidInputHandle(
    NamedTuple("_SolidInputHandle", [("solid", Node), ("input_def", InputDefinition)])
):
    def __new__(cls, solid: Node, input_def: InputDefinition):
        return super(SolidInputHandle, cls).__new__(
            cls,
            check.inst_param(solid, "solid", Node),
            check.inst_param(input_def, "input_def", InputDefinition),
        )

    def _inner_str(self) -> str:
        return struct_to_string(
            "SolidInputHandle",
            solid_name=self.solid.name,
            input_name=self.input_def.name,
        )

    def __str__(self):
        return self._inner_str()

    def __repr__(self):
        return self._inner_str()

    def __hash__(self):
        return hash((self.solid.name, self.input_def.name))

    def __eq__(self, other: object) -> bool:
        return (
            isinstance(other, SolidInputHandle)
            and self.solid.name == other.solid.name
            and self.input_def.name == other.input_def.name
        )

    @property
    def solid_name(self) -> str:
        return self.solid.name

    @property
    def node_name(self) -> str:
        return self.solid.name

    @property
    def input_name(self) -> str:
        return self.input_def.name


class SolidOutputHandle(
    NamedTuple("_SolidOutputHandle", [("solid", Node), ("output_def", OutputDefinition)])
):
    def __new__(cls, solid: Node, output_def: OutputDefinition):
        return super(SolidOutputHandle, cls).__new__(
            cls,
            check.inst_param(solid, "solid", Node),
            check.inst_param(output_def, "output_def", OutputDefinition),
        )

    def _inner_str(self) -> str:
        return struct_to_string(
            "SolidOutputHandle",
            solid_name=self.solid.name,
            output_name=self.output_def.name,
        )

    def __str__(self):
        return self._inner_str()

    def __repr__(self):
        return self._inner_str()

    def __hash__(self):
        return hash((self.solid.name, self.output_def.name))

    def __eq__(self, other: Any):
        return self.solid.name == other.solid.name and self.output_def.name == other.output_def.name

    def describe(self) -> str:
        return f"{self.solid_name}:{self.output_def.name}"

    @property
    def solid_name(self) -> str:
        return self.solid.name

    @property
    def is_dynamic(self) -> bool:
        return self.output_def.is_dynamic


class DependencyType(Enum):
    DIRECT = "DIRECT"
    FAN_IN = "FAN_IN"
    DYNAMIC_COLLECT = "DYNAMIC_COLLECT"


class IDependencyDefinition(ABC):  # pylint: disable=no-init
    @abstractmethod
    def get_solid_dependencies(self) -> List["DependencyDefinition"]:
        pass

    @abstractmethod
    def is_fan_in(self) -> bool:
        """The result passed to the corresponding input will be a List made from different solid outputs"""


class DependencyDefinition(
    NamedTuple(
        "_DependencyDefinition", [("node", str), ("output", str), ("description", Optional[str])]
    ),
    IDependencyDefinition,
):
    """Represents an edge in the DAG of nodes (ops or graphs) forming a job.

    This object is used at the leaves of a dictionary structure that represents the complete
    dependency structure of a job whose keys represent the dependent node and dependent
    input, so this object only contains information about the dependee.

    Concretely, if the input named 'input' of op_b depends on the output named 'result' of
    op_a, and the output named 'other_result' of graph_a, the structure will look as follows:

    .. code-block:: python

        dependency_structure = {
            'my_downstream_op': {
                'input': DependencyDefinition('my_upstream_op', 'result')
            }
            'my_downstream_op': {
                'input': DependencyDefinition('my_upstream_graph', 'result')
            }
        }

    In general, users should prefer not to construct this class directly or use the
    :py:class:`JobDefinition` API that requires instances of this class. Instead, use the
    :py:func:`@job <job>` API:

    .. code-block:: python

        @job
        def the_job():
            node_b(node_a())


    Args:
        solid (str): (legacy) The name of the solid that is depended on, that is, from which the value
            passed between the two nodes originates.
        output (Optional[str]): The name of the output that is depended on. (default: "result")
        description (Optional[str]): Human-readable description of this dependency.
        node (str): The name of the node (op or graph) that is depended on, that is, from which the value
            passed between the two nodes originates.
    """

    def __new__(
        cls,
        solid: Optional[str] = None,
        output: str = DEFAULT_OUTPUT,
        description: Optional[str] = None,
        node: Optional[str] = None,
    ):
        if solid and node:
            raise DagsterInvalidDefinitionError(
                "Both ``node`` and legacy ``solid`` arguments provided to DependencyDefinition. Please use one or the other."
            )

        if not solid and not node:
            raise DagsterInvalidDefinitionError(
                "Expected node parameter to be str for DependencyDefinition"
            )

        node = node or solid
        return super(DependencyDefinition, cls).__new__(
            cls,
            check.str_param(node, "node"),
            check.str_param(output, "output"),
            check.opt_str_param(description, "description"),
        )

    def get_solid_dependencies(self) -> List["DependencyDefinition"]:
        return [self]

    def is_fan_in(self) -> bool:
        return False

    @property
    def solid(self) -> str:
        return self.node

    def get_op_dependencies(self) -> List["DependencyDefinition"]:
        return [self]


class MultiDependencyDefinition(
    NamedTuple(
        "_MultiDependencyDefinition",
        [
            (
                "dependencies",
                PublicAttr[List[Union[DependencyDefinition, Type["MappedInputPlaceholder"]]]],
            )
        ],
    ),
    IDependencyDefinition,
):
    """Represents a fan-in edge in the DAG of op instances forming a job.

    This object is used only when an input of type ``List[T]`` is assembled by fanning-in multiple
    upstream outputs of type ``T``.

    This object is used at the leaves of a dictionary structure that represents the complete
    dependency structure of a job or pipeline whose keys represent the dependent ops or graphs and dependent
    input, so this object only contains information about the dependee.

    Concretely, if the input named 'input' of op_c depends on the outputs named 'result' of
    op_a and op_b, this structure will look as follows:

    .. code-block:: python

        dependency_structure = {
            'op_c': {
                'input': MultiDependencyDefinition(
                    [
                        DependencyDefinition('op_a', 'result'),
                        DependencyDefinition('op_b', 'result')
                    ]
                )
            }
        }

    In general, users should prefer not to construct this class directly or use the
    :py:class:`JobDefinition` API that requires instances of this class. Instead, use the
    :py:func:`@job <job>` API:

    .. code-block:: python

        @job
        def the_job():
            op_c(op_a(), op_b())

    Args:
        dependencies (List[Union[DependencyDefinition, Type[MappedInputPlaceHolder]]]): List of
            upstream dependencies fanned in to this input.
    """

    def __new__(
        cls,
        dependencies: List[Union[DependencyDefinition, Type["MappedInputPlaceholder"]]],
    ):
        from .composition import MappedInputPlaceholder

        deps = check.list_param(dependencies, "dependencies")
        seen = {}
        for dep in deps:
            if isinstance(dep, DependencyDefinition):
                key = dep.solid + ":" + dep.output
                if key in seen:
                    raise DagsterInvalidDefinitionError(
                        'Duplicate dependencies on node "{dep.solid}" output "{dep.output}" '
                        "used in the same MultiDependencyDefinition.".format(dep=dep)
                    )
                seen[key] = True
            elif dep is MappedInputPlaceholder:
                pass
            else:
                check.failed("Unexpected dependencies entry {}".format(dep))

        return super(MultiDependencyDefinition, cls).__new__(cls, deps)

    def get_solid_dependencies(self) -> List[DependencyDefinition]:
        return [dep for dep in self.dependencies if isinstance(dep, DependencyDefinition)]

    @public
    def get_node_dependencies(self) -> List[DependencyDefinition]:
        return self.get_solid_dependencies()

    @public
    def is_fan_in(self) -> bool:
        return True

    @public
    def get_dependencies_and_mappings(self) -> List:
        return self.dependencies


class DynamicCollectDependencyDefinition(
    NamedTuple("_DynamicCollectDependencyDefinition", [("solid_name", str), ("output_name", str)]),
    IDependencyDefinition,
):
    def get_solid_dependencies(self) -> List[DependencyDefinition]:
        return [DependencyDefinition(self.solid_name, self.output_name)]

    def is_fan_in(self) -> bool:
        return True


DepTypeAndOutputHandles = Tuple[
    DependencyType,
    Union[SolidOutputHandle, List[Union[SolidOutputHandle, Type["MappedInputPlaceholder"]]]],
]

InputToOutputHandleDict = Dict[SolidInputHandle, DepTypeAndOutputHandles]


def _create_handle_dict(
    solid_dict: Mapping[str, Node],
    dep_dict: Mapping[str, Mapping[str, IDependencyDefinition]],
) -> InputToOutputHandleDict:
    from .composition import MappedInputPlaceholder

    check.mapping_param(solid_dict, "solid_dict", key_type=str, value_type=Node)
    check.two_dim_dict_param(dep_dict, "dep_dict", value_type=IDependencyDefinition)

    handle_dict: InputToOutputHandleDict = {}

    for solid_name, input_dict in dep_dict.items():
        from_solid = solid_dict[solid_name]
        for input_name, dep_def in input_dict.items():
            if isinstance(dep_def, MultiDependencyDefinition):
                handles: List[Union[SolidOutputHandle, Type[MappedInputPlaceholder]]] = []
                for inner_dep in dep_def.get_dependencies_and_mappings():
                    if isinstance(inner_dep, DependencyDefinition):
                        handles.append(solid_dict[inner_dep.solid].output_handle(inner_dep.output))
                    elif inner_dep is MappedInputPlaceholder:
                        handles.append(inner_dep)
                    else:
                        check.failed(
                            "Unexpected MultiDependencyDefinition dependencies type {}".format(
                                inner_dep
                            )
                        )

                handle_dict[from_solid.input_handle(input_name)] = (DependencyType.FAN_IN, handles)

            elif isinstance(dep_def, DependencyDefinition):
                handle_dict[from_solid.input_handle(input_name)] = (
                    DependencyType.DIRECT,
                    solid_dict[dep_def.solid].output_handle(dep_def.output),
                )
            elif isinstance(dep_def, DynamicCollectDependencyDefinition):
                handle_dict[from_solid.input_handle(input_name)] = (
                    DependencyType.DYNAMIC_COLLECT,
                    solid_dict[dep_def.solid_name].output_handle(dep_def.output_name),
                )

            else:
                check.failed(f"Unknown dependency type {dep_def}")

    return handle_dict


class DependencyStructure:
    @staticmethod
    def from_definitions(solids: Mapping[str, Node], dep_dict: Mapping[str, Any]):
        return DependencyStructure(list(dep_dict.keys()), _create_handle_dict(solids, dep_dict))

    def __init__(self, solid_names: List[str], handle_dict: InputToOutputHandleDict):
        self._solid_names = solid_names
        self._handle_dict = handle_dict

        # Building up a couple indexes here so that one can look up all the upstream output handles
        # or downstream input handles in O(1). Without this, this can become O(N^2) where N is solid
        # count during the GraphQL query in particular

        # solid_name => input_handle => list[output_handle]
        self._solid_input_index: dict = defaultdict(dict)

        # solid_name => output_handle => list[input_handle]
        self._solid_output_index: dict = defaultdict(lambda: defaultdict(list))

        # solid_name => dynamic output_handle that this solid will dupe for
        self._dynamic_fan_out_index: dict = {}

        # solid_name => set of dynamic output_handle this collects over
        self._collect_index: Dict[str, set] = defaultdict(set)

        for input_handle, (dep_type, output_handle_or_list) in self._handle_dict.items():
            if dep_type == DependencyType.FAN_IN:
                output_handle_list = []
                for handle in output_handle_or_list:
                    if not isinstance(handle, SolidOutputHandle):
                        continue

                    if handle.is_dynamic:
                        raise DagsterInvalidDefinitionError(
                            "Currently, items in a fan-in dependency cannot be downstream of dynamic outputs. "
                            f'Problematic dependency on dynamic output "{handle.describe()}".'
                        )
                    if self._dynamic_fan_out_index.get(handle.solid_name):
                        raise DagsterInvalidDefinitionError(
                            "Currently, items in a fan-in dependency cannot be downstream of dynamic outputs. "
                            f'Problematic dependency on output "{handle.describe()}", downstream of '
                            f'"{self._dynamic_fan_out_index[handle.solid_name].describe()}".'
                        )

                    output_handle_list.append(handle)
            elif dep_type == DependencyType.DIRECT:
                output_handle = cast(SolidOutputHandle, output_handle_or_list)

                if output_handle.is_dynamic:
                    self._validate_and_set_fan_out(input_handle, output_handle)

                if self._dynamic_fan_out_index.get(output_handle.solid_name):
                    self._validate_and_set_fan_out(
                        input_handle, self._dynamic_fan_out_index[output_handle.solid_name]
                    )

                output_handle_list = [output_handle]
            elif dep_type == DependencyType.DYNAMIC_COLLECT:
                output_handle = cast(SolidOutputHandle, output_handle_or_list)

                if output_handle.is_dynamic:
                    self._validate_and_set_collect(input_handle, output_handle)

                elif self._dynamic_fan_out_index.get(output_handle.solid_name):
                    self._validate_and_set_collect(
                        input_handle,
                        self._dynamic_fan_out_index[output_handle.solid_name],
                    )
                else:
                    check.failed(
                        f"Unexpected dynamic fan in dep created {output_handle} -> {input_handle}"
                    )

                output_handle_list = [output_handle]
            else:
                check.failed(f"Unexpected dep type {dep_type}")

            self._solid_input_index[input_handle.solid.name][input_handle] = output_handle_list
            for output_handle in output_handle_list:
                self._solid_output_index[output_handle.solid.name][output_handle].append(
                    input_handle
                )

    def _validate_and_set_fan_out(
        self, input_handle: SolidInputHandle, output_handle: SolidOutputHandle
    ) -> Any:
        """Helper function for populating _dynamic_fan_out_index"""

        if not input_handle.solid.definition.input_supports_dynamic_output_dep(
            input_handle.input_name
        ):
            raise DagsterInvalidDefinitionError(
                f"{input_handle.solid.describe_node()} cannot be downstream of dynamic output "
                f'"{output_handle.describe()}" since input "{input_handle.input_name}" maps to a node '
                "that is already downstream of another dynamic output. Nodes cannot be downstream of more "
                "than one dynamic output"
            )

        if self._collect_index.get(input_handle.solid_name):
            raise DagsterInvalidDefinitionError(
                f"{input_handle.solid.describe_node()} cannot be both downstream of dynamic output "
                f"{output_handle.describe()} and collect over dynamic output "
                f"{list(self._collect_index[input_handle.solid_name])[0].describe()}."
            )

        if self._dynamic_fan_out_index.get(input_handle.solid_name) is None:
            self._dynamic_fan_out_index[input_handle.solid_name] = output_handle
            return

<<<<<<< HEAD
=======
        # gating
        #
>>>>>>> 68d61b3c
        # if self._dynamic_fan_out_index[input_handle.solid_name] != output_handle:
        #     raise DagsterInvalidDefinitionError(
        #         f"{input_handle.solid.describe_node()} cannot be downstream of more than one dynamic output. "
        #         f'It is downstream of both "{output_handle.describe()}" and '
        #         f'"{self._dynamic_fan_out_index[input_handle.solid_name].describe()}"'
        #     )

    def _validate_and_set_collect(
        self,
        input_handle: SolidInputHandle,
        output_handle: SolidOutputHandle,
    ) -> None:
        if self._dynamic_fan_out_index.get(input_handle.solid_name):
            raise DagsterInvalidDefinitionError(
                f"{input_handle.solid.describe_node()} cannot both collect over dynamic output "
                f"{output_handle.describe()} and be downstream of the dynamic output "
                f"{self._dynamic_fan_out_index[input_handle.solid_name].describe()}."
            )

        self._collect_index[input_handle.solid_name].add(output_handle)

        # if the output is already fanned out
<<<<<<< HEAD
=======
        #
        # gating
        #
>>>>>>> 68d61b3c
        # if self._dynamic_fan_out_index.get(output_handle.solid_name):
        #     raise DagsterInvalidDefinitionError(
        #         f"{input_handle.solid.describe_node()} cannot be downstream of more than one dynamic output. "
        #         f'It is downstream of both "{output_handle.describe()}" and '
        #         f'"{self._dynamic_fan_out_index[output_handle.solid_name].describe()}"'
        #     )

    def all_upstream_outputs_from_solid(self, solid_name: str) -> List[SolidOutputHandle]:
        check.str_param(solid_name, "solid_name")

        # flatten out all outputs that feed into the inputs of this solid
        return [
            output_handle
            for output_handle_list in self._solid_input_index[solid_name].values()
            for output_handle in output_handle_list
        ]

    def input_to_upstream_outputs_for_solid(self, solid_name: str) -> Any:
        """
        Returns a Dict[SolidInputHandle, List[SolidOutputHandle]] that encodes
        where all the the inputs are sourced from upstream. Usually the
        List[SolidOutputHandle] will be a list of one, except for the
        multi-dependency case.
        """
        check.str_param(solid_name, "solid_name")
        return self._solid_input_index[solid_name]

    def output_to_downstream_inputs_for_solid(self, solid_name: str) -> Any:
        """
        Returns a Dict[SolidOutputHandle, List[SolidInputHandle]] that
        represents all the downstream inputs for each output in the
        dictionary
        """
        check.str_param(solid_name, "solid_name")
        return self._solid_output_index[solid_name]

    def has_direct_dep(self, solid_input_handle: SolidInputHandle) -> bool:
        check.inst_param(solid_input_handle, "solid_input_handle", SolidInputHandle)
        if solid_input_handle not in self._handle_dict:
            return False
        dep_type, _ = self._handle_dict[solid_input_handle]
        return dep_type == DependencyType.DIRECT

    def get_direct_dep(self, solid_input_handle: SolidInputHandle) -> SolidOutputHandle:
        check.inst_param(solid_input_handle, "solid_input_handle", SolidInputHandle)
        dep_type, dep = self._handle_dict[solid_input_handle]
        check.invariant(
            dep_type == DependencyType.DIRECT,
            f"Cannot call get_direct_dep when dep is not singular, got {dep_type}",
        )
        return cast(SolidOutputHandle, dep)

    def has_fan_in_deps(self, solid_input_handle: SolidInputHandle) -> bool:
        check.inst_param(solid_input_handle, "solid_input_handle", SolidInputHandle)
        if solid_input_handle not in self._handle_dict:
            return False
        dep_type, _ = self._handle_dict[solid_input_handle]
        return dep_type == DependencyType.FAN_IN

    def get_fan_in_deps(
        self, solid_input_handle: SolidInputHandle
    ) -> List[Union[SolidOutputHandle, Type["MappedInputPlaceholder"]]]:
        check.inst_param(solid_input_handle, "solid_input_handle", SolidInputHandle)
        dep_type, deps = self._handle_dict[solid_input_handle]
        check.invariant(
            dep_type == DependencyType.FAN_IN,
            f"Cannot call get_multi_dep when dep is not fan in, got {dep_type}",
        )
        return cast(List[Union[SolidOutputHandle, Type["MappedInputPlaceholder"]]], deps)

    def has_dynamic_fan_in_dep(self, solid_input_handle: SolidInputHandle) -> bool:
        check.inst_param(solid_input_handle, "solid_input_handle", SolidInputHandle)
        if solid_input_handle not in self._handle_dict:
            return False
        dep_type, _ = self._handle_dict[solid_input_handle]
        return dep_type == DependencyType.DYNAMIC_COLLECT

    def get_dynamic_fan_in_dep(self, solid_input_handle: SolidInputHandle) -> SolidOutputHandle:
        check.inst_param(solid_input_handle, "solid_input_handle", SolidInputHandle)
        dep_type, dep = self._handle_dict[solid_input_handle]
        check.invariant(
            dep_type == DependencyType.DYNAMIC_COLLECT,
            f"Cannot call get_dynamic_fan_in_dep when dep is not, got {dep_type}",
        )
        return cast(SolidOutputHandle, dep)

    def has_deps(self, solid_input_handle: SolidInputHandle) -> bool:
        check.inst_param(solid_input_handle, "solid_input_handle", SolidInputHandle)
        return solid_input_handle in self._handle_dict

    def get_deps_list(self, solid_input_handle: SolidInputHandle) -> List[SolidOutputHandle]:
        check.inst_param(solid_input_handle, "solid_input_handle", SolidInputHandle)
        check.invariant(self.has_deps(solid_input_handle))
        dep_type, handle_or_list = self._handle_dict[solid_input_handle]
        if dep_type == DependencyType.DIRECT:
            return [cast(SolidOutputHandle, handle_or_list)]
        elif dep_type == DependencyType.DYNAMIC_COLLECT:
            return [cast(SolidOutputHandle, handle_or_list)]
        elif dep_type == DependencyType.FAN_IN:
            return [handle for handle in handle_or_list if isinstance(handle, SolidOutputHandle)]
        else:
            check.failed(f"Unexpected dep type {dep_type}")

    def input_handles(self) -> List[SolidInputHandle]:
        return list(self._handle_dict.keys())

    def get_upstream_dynamic_handle_for_solid(self, solid_name: str) -> Any:
        return self._dynamic_fan_out_index.get(solid_name)

    def get_dependency_type(self, solid_input_handle: SolidInputHandle) -> Optional[DependencyType]:
        result = self._handle_dict.get(solid_input_handle)
        if result is None:
            return None
        dep_type, _ = result
        return dep_type

    def is_dynamic_mapped(self, solid_name: str) -> bool:
        return solid_name in self._dynamic_fan_out_index

    def has_dynamic_downstreams(self, solid_name: str) -> bool:
        for upstream_handle in self._dynamic_fan_out_index.values():
            if upstream_handle.solid_name == solid_name:
                return True

        return False<|MERGE_RESOLUTION|>--- conflicted
+++ resolved
@@ -941,11 +941,8 @@
             self._dynamic_fan_out_index[input_handle.solid_name] = output_handle
             return
 
-<<<<<<< HEAD
-=======
         # gating
         #
->>>>>>> 68d61b3c
         # if self._dynamic_fan_out_index[input_handle.solid_name] != output_handle:
         #     raise DagsterInvalidDefinitionError(
         #         f"{input_handle.solid.describe_node()} cannot be downstream of more than one dynamic output. "
@@ -968,12 +965,9 @@
         self._collect_index[input_handle.solid_name].add(output_handle)
 
         # if the output is already fanned out
-<<<<<<< HEAD
-=======
         #
         # gating
         #
->>>>>>> 68d61b3c
         # if self._dynamic_fan_out_index.get(output_handle.solid_name):
         #     raise DagsterInvalidDefinitionError(
         #         f"{input_handle.solid.describe_node()} cannot be downstream of more than one dynamic output. "
