import os

import pytest

from dagster import (
    AssetGroup,
    AssetKey,
    AssetsDefinition,
    DagsterInvalidDefinitionError,
    DagsterInvariantViolationError,
    DependencyDefinition,
    Field,
    GraphIn,
    GraphOut,
    IOManager,
    Out,
    Output,
    ResourceDefinition,
    StaticPartitionsDefinition,
    graph,
    io_manager,
    multi_asset,
    op,
)
from dagster.config.source import StringSource
from dagster.core.asset_defs import AssetIn, SourceAsset, asset, build_assets_job
from dagster.core.definitions.dependency import NodeHandle
from dagster.core.errors import DagsterInvalidSubsetError
from dagster.core.snap import DependencyStructureIndex
from dagster.core.snap.dep_snapshot import (
    OutputHandleSnap,
    build_dep_structure_snapshot_from_icontains_solids,
)
from dagster.core.storage.fs_io_manager import PickledObjectFilesystemIOManager
from dagster.core.storage.mem_io_manager import InMemoryIOManager
from dagster.core.test_utils import instance_for_test
from dagster.utils import safe_tempfile_path


def _asset_keys_for_node(result, node_name):
    mats = result.asset_materializations_for_node(node_name)
    ret = {mat.asset_key for mat in mats}
    assert len(mats) == len(ret)
    return ret


def test_single_asset_pipeline():
    @asset
    def asset1(context):
        assert context.asset_key_for_output() == AssetKey(["asset1"])
        return 1

    job = build_assets_job("a", [asset1])
    assert job.graph.node_defs == [asset1.op]
    assert job.execute_in_process().success


def test_two_asset_pipeline():
    @asset
    def asset1():
        return 1

    @asset
    def asset2(asset1):
        assert asset1 == 1

    job = build_assets_job("a", [asset1, asset2])
    assert job.graph.node_defs == [asset1.op, asset2.op]
    assert job.dependencies == {
        "asset1": {},
        "asset2": {"asset1": DependencyDefinition("asset1", "result")},
    }
    assert job.execute_in_process().success


def test_single_asset_pipeline_with_config():
    @asset(config_schema={"foo": Field(StringSource)})
    def asset1(context):
        return context.op_config["foo"]

    job = build_assets_job("a", [asset1])
    assert job.graph.node_defs == [asset1.op]
    assert job.execute_in_process(
        run_config={"ops": {"asset1": {"config": {"foo": "bar"}}}}
    ).success


def test_fork():
    @asset
    def asset1():
        return 1

    @asset
    def asset2(asset1):
        assert asset1 == 1

    @asset
    def asset3(asset1):
        assert asset1 == 1

    job = build_assets_job("a", [asset1, asset2, asset3])
    assert job.graph.node_defs == [asset1.op, asset2.op, asset3.op]
    assert job.dependencies == {
        "asset1": {},
        "asset2": {"asset1": DependencyDefinition("asset1", "result")},
        "asset3": {"asset1": DependencyDefinition("asset1", "result")},
    }
    assert job.execute_in_process().success


def test_join():
    @asset
    def asset1():
        return 1

    @asset
    def asset2():
        return 2

    @asset
    def asset3(asset1, asset2):
        assert asset1 == 1
        assert asset2 == 2

    job = build_assets_job("a", [asset1, asset2, asset3])
    assert job.graph.node_defs == [asset1.op, asset2.op, asset3.op]
    assert job.dependencies == {
        "asset1": {},
        "asset2": {},
        "asset3": {
            "asset1": DependencyDefinition("asset1", "result"),
            "asset2": DependencyDefinition("asset2", "result"),
        },
    }
    result = job.execute_in_process()
    assert _asset_keys_for_node(result, "asset3") == {AssetKey("asset3")}


def test_asset_key_output():
    @asset
    def asset1():
        return 1

    @asset(ins={"hello": AssetIn(asset_key=AssetKey("asset1"))})
    def asset2(hello):
        return hello

    job = build_assets_job("boo", [asset1, asset2])
    result = job.execute_in_process()
    assert result.success
    assert result.output_for_node("asset2") == 1
    assert _asset_keys_for_node(result, "asset2") == {AssetKey("asset2")}


def test_asset_key_matches_input_name():
    @asset
    def asset_foo():
        return "foo"

    @asset
    def asset_bar():
        return "bar"

    @asset(
        ins={"asset_bar": AssetIn(asset_key=AssetKey("asset_foo"))}
    )  # should still use output from asset_foo
    def last_asset(asset_bar):
        return asset_bar

    job = build_assets_job("lol", [asset_foo, asset_bar, last_asset])
    result = job.execute_in_process()
    assert result.success
    assert result.output_for_node("last_asset") == "foo"
    assert _asset_keys_for_node(result, "last_asset") == {AssetKey("last_asset")}


def test_asset_key_and_inferred():
    @asset
    def asset_foo():
        return 2

    @asset
    def asset_bar():
        return 5

    @asset(ins={"foo": AssetIn(asset_key=AssetKey("asset_foo"))})
    def asset_baz(foo, asset_bar):
        return foo + asset_bar

    job = build_assets_job("hello", [asset_foo, asset_bar, asset_baz])
    result = job.execute_in_process()
    assert result.success
    assert result.output_for_node("asset_baz") == 7
    assert _asset_keys_for_node(result, "asset_baz") == {AssetKey("asset_baz")}


def test_asset_key_for_asset_with_namespace_list():
    @asset(namespace=["hell", "o"])
    def asset_foo():
        return "foo"

    @asset(
        ins={"foo": AssetIn(asset_key=AssetKey("asset_foo"))}
    )  # Should fail because asset_foo is defined with namespace, so has asset key ["hello", "asset_foo"]
    def failing_asset(foo):  # pylint: disable=unused-argument
        pass

    with pytest.raises(
        DagsterInvalidDefinitionError,
    ):
        build_assets_job("lol", [asset_foo, failing_asset])

    @asset(ins={"foo": AssetIn(asset_key=AssetKey(["hell", "o", "asset_foo"]))})
    def success_asset(foo):
        return foo

    job = build_assets_job("lol", [asset_foo, success_asset])

    result = job.execute_in_process()
    assert result.success
    assert result.output_for_node("success_asset") == "foo"
    assert _asset_keys_for_node(result, "hell__o__asset_foo") == {
        AssetKey(["hell", "o", "asset_foo"])
    }


def test_asset_key_for_asset_with_namespace_str():
    @asset(namespace="hello")
    def asset_foo():
        return "foo"

    @asset(ins={"foo": AssetIn(asset_key=AssetKey(["hello", "asset_foo"]))})
    def success_asset(foo):
        return foo

    job = build_assets_job("lol", [asset_foo, success_asset])

    result = job.execute_in_process()
    assert result.success
    assert result.output_for_node("success_asset") == "foo"
    assert _asset_keys_for_node(result, "hello__asset_foo") == {AssetKey(["hello", "asset_foo"])}


def test_source_asset():
    @asset
    def asset1(source1):
        assert source1 == 5
        return 1

    class MyIOManager(IOManager):
        def handle_output(self, context, obj):
            pass

        def load_input(self, context):
            assert context.resource_config["a"] == 7
            assert context.resources.subresource == 9
            assert context.upstream_output.resources.subresource == 9
            assert context.upstream_output.asset_key == AssetKey("source1")
            assert context.asset_key == AssetKey("source1")
            return 5

    @io_manager(config_schema={"a": int}, required_resource_keys={"subresource"})
    def my_io_manager(_):
        return MyIOManager()

    job = build_assets_job(
        "a",
        [asset1],
        source_assets=[SourceAsset(AssetKey("source1"), io_manager_key="special_io_manager")],
        resource_defs={
            "special_io_manager": my_io_manager.configured({"a": 7}),
            "subresource": ResourceDefinition.hardcoded_resource(9),
        },
    )
    assert job.graph.node_defs == [asset1.op]
    result = job.execute_in_process()
    assert result.success
    assert _asset_keys_for_node(result, "asset1") == {AssetKey("asset1")}


def test_missing_io_manager():
    @asset
    def asset1(source1):
        return source1

    with pytest.raises(
        DagsterInvalidDefinitionError,
        match="Error when attempting to build job 'a': IO Manager required for key 'special_io_manager', but none was provided.",
    ):
        build_assets_job(
            "a",
            [asset1],
            source_assets=[SourceAsset(AssetKey("source1"), io_manager_key="special_io_manager")],
        )


def test_source_op_asset():
    @asset(io_manager_key="special_io_manager")
    def source1():
        pass

    @asset
    def asset1(source1):
        assert source1 == 5
        return 1

    class MyIOManager(IOManager):
        def handle_output(self, context, obj):
            pass

        def load_input(self, context):
            return 5

    @io_manager
    def my_io_manager(_):
        return MyIOManager()

    job = build_assets_job(
        "a",
        [asset1],
        source_assets=[source1],
        resource_defs={"special_io_manager": my_io_manager},
    )
    assert job.graph.node_defs == [asset1.op]
    result = job.execute_in_process()
    assert result.success
    assert _asset_keys_for_node(result, "asset1") == {AssetKey("asset1")}


def test_non_argument_deps():
    with safe_tempfile_path() as path:

        @asset
        def foo():
            with open(path, "w", encoding="utf8") as ff:
                ff.write("yup")

        @asset(non_argument_deps={AssetKey("foo")})
        def bar():
            # assert that the foo asset already executed
            assert os.path.exists(path)

        job = build_assets_job("a", [foo, bar])
        result = job.execute_in_process()
        assert result.success
        assert _asset_keys_for_node(result, "foo") == {AssetKey("foo")}
        assert _asset_keys_for_node(result, "bar") == {AssetKey("bar")}


def test_non_argument_deps_as_str():
    @asset
    def foo():
        pass

    @asset(non_argument_deps={"foo"})
    def bar():
        pass

    assert AssetKey("foo") in bar.asset_deps[AssetKey("bar")]


def test_multiple_non_argument_deps():
    @asset
    def foo():
        pass

    @asset(namespace="namespace")
    def bar():
        pass

    @asset
    def baz():
        return 1

    @asset(non_argument_deps={AssetKey("foo"), AssetKey(["namespace", "bar"])})
    def qux(baz):
        return baz

    job = build_assets_job("a", [foo, bar, baz, qux])

    dep_structure_snapshot = build_dep_structure_snapshot_from_icontains_solids(job.graph)
    index = DependencyStructureIndex(dep_structure_snapshot)

    assert index.get_invocation("foo")
    assert index.get_invocation("namespace__bar")
    assert index.get_invocation("baz")

    assert index.get_upstream_outputs("qux", "foo") == [
        OutputHandleSnap("foo", "result"),
    ]
    assert index.get_upstream_outputs("qux", "namespace_bar") == [
        OutputHandleSnap("namespace__bar", "result")
    ]
    assert index.get_upstream_outputs("qux", "baz") == [OutputHandleSnap("baz", "result")]

    result = job.execute_in_process()
    assert result.success
    assert result.output_for_node("qux") == 1
    assert _asset_keys_for_node(result, "namespace__bar") == {AssetKey(["namespace", "bar"])}
    assert _asset_keys_for_node(result, "qux") == {AssetKey("qux")}


def test_basic_graph_asset():
    @op
    def return_one():
        return 1

    @op
    def add_one(in1):
        return in1 + 1

    @graph
    def create_cool_thing():
        return add_one(add_one(return_one()))

    cool_thing_asset = AssetsDefinition(
        asset_keys_by_input_name={},
        asset_keys_by_output_name={"result": AssetKey("cool_thing")},
        node_def=create_cool_thing,
    )
    job = build_assets_job("graph_asset_job", [cool_thing_asset])

    result = job.execute_in_process()
    assert _asset_keys_for_node(result, "create_cool_thing.add_one_2") == {AssetKey("cool_thing")}


def test_input_mapped_graph_asset():
    @asset
    def a():
        return "a"

    @asset
    def b():
        return "b"

    @op
    def double_string(s):
        return s * 2

    @op
    def combine_strings(s1, s2):
        return s1 + s2

    @graph
    def create_cool_thing(a, b):
        da = double_string(double_string(a))
        db = double_string(b)
        return combine_strings(da, db)

    cool_thing_asset = AssetsDefinition(
        asset_keys_by_input_name={"a": AssetKey("a"), "b": AssetKey("b")},
        asset_keys_by_output_name={"result": AssetKey("cool_thing")},
        node_def=create_cool_thing,
    )

    job = build_assets_job("graph_asset_job", [a, b, cool_thing_asset])

    result = job.execute_in_process()
    assert result.success
    assert result.output_for_node("create_cool_thing.combine_strings") == "aaaabb"
    assert _asset_keys_for_node(result, "create_cool_thing") == {AssetKey("cool_thing")}
    assert _asset_keys_for_node(result, "create_cool_thing.combine_strings") == {
        AssetKey("cool_thing")
    }


def test_output_mapped_same_op_graph_asset():
    @asset
    def a():
        return "a"

    @asset
    def b():
        return "b"

    @op
    def double_string(s):
        return s * 2

    @op(out={"ns1": Out(), "ns2": Out()})
    def combine_strings_and_split(s1, s2):
        return (s1 + s2, s2 + s1)

    @graph(out={"o1": GraphOut(), "o2": GraphOut()})
    def create_cool_things(a, b):
        da = double_string(double_string(a))
        db = double_string(b)
        o1, o2 = combine_strings_and_split(da, db)
        return o1, o2

    @asset
    def out_asset1_plus_one(out_asset1):
        return out_asset1 + "one"

    @asset
    def out_asset2_plus_one(out_asset2):
        return out_asset2 + "one"

    complex_asset = AssetsDefinition(
        asset_keys_by_input_name={"a": AssetKey("a"), "b": AssetKey("b")},
        asset_keys_by_output_name={"o1": AssetKey("out_asset1"), "o2": AssetKey("out_asset2")},
        node_def=create_cool_things,
    )

    job = build_assets_job(
        "graph_asset_job", [a, b, complex_asset, out_asset1_plus_one, out_asset2_plus_one]
    )

    result = job.execute_in_process()
    assert result.success
    assert result.output_for_node("out_asset1_plus_one") == "aaaabbone"
    assert result.output_for_node("out_asset2_plus_one") == "bbaaaaone"

    assert _asset_keys_for_node(result, "create_cool_things") == {
        AssetKey("out_asset1"),
        AssetKey("out_asset2"),
    }
    assert _asset_keys_for_node(result, "create_cool_things.combine_strings_and_split") == {
        AssetKey("out_asset1"),
        AssetKey("out_asset2"),
    }


def test_output_mapped_different_op_graph_asset():
    @asset
    def a():
        return "a"

    @asset
    def b():
        return "b"

    @op
    def double_string(s):
        return s * 2

    @op(out={"ns1": Out(), "ns2": Out()})
    def combine_strings_and_split(s1, s2):
        return (s1 + s2, s2 + s1)

    @graph(out={"o1": GraphOut(), "o2": GraphOut()})
    def create_cool_things(a, b):
        ab, ba = combine_strings_and_split(a, b)
        dab = double_string(ab)
        dba = double_string(ba)
        return dab, dba

    @asset
    def out_asset1_plus_one(out_asset1):
        return out_asset1 + "one"

    @asset
    def out_asset2_plus_one(out_asset2):
        return out_asset2 + "one"

    complex_asset = AssetsDefinition(
        asset_keys_by_input_name={"a": AssetKey("a"), "b": AssetKey("b")},
        asset_keys_by_output_name={"o1": AssetKey("out_asset1"), "o2": AssetKey("out_asset2")},
        node_def=create_cool_things,
    )

    job = build_assets_job(
        "graph_asset_job", [a, b, complex_asset, out_asset1_plus_one, out_asset2_plus_one]
    )

    result = job.execute_in_process()
    assert result.success
    assert result.output_for_node("out_asset1_plus_one") == "ababone"
    assert result.output_for_node("out_asset2_plus_one") == "babaone"

    assert _asset_keys_for_node(result, "create_cool_things") == {
        AssetKey("out_asset1"),
        AssetKey("out_asset2"),
    }
    assert _asset_keys_for_node(result, "create_cool_things.double_string") == {
        AssetKey("out_asset1")
    }
    assert _asset_keys_for_node(result, "create_cool_things.double_string_2") == {
        AssetKey("out_asset2")
    }


def test_nasty_nested_graph_assets():
    @op
    def add_one(i):
        return i + 1

    @graph
    def add_three(i):
        return add_one(add_one(add_one(i)))

    @graph
    def add_five(i):
        return add_one(add_three(add_one(i)))

    @op
    def get_sum(a, b):
        return a + b

    @graph
    def sum_plus_one(a, b):
        return add_one(get_sum(a, b))

    @asset
    def zero():
        return 0

    @graph(out={"eight": GraphOut(), "five": GraphOut()})
    def create_eight_and_five(zero):
        return add_five(add_three(zero)), add_five(zero)

    @graph(out={"thirteen": GraphOut(), "six": GraphOut()})
    def create_thirteen_and_six(eight, five, zero):
        return add_five(eight), sum_plus_one(five, zero)

    @graph
    def create_twenty(thirteen, six):
        return sum_plus_one(thirteen, six)

    eight_and_five = AssetsDefinition(
        asset_keys_by_input_name={"zero": AssetKey("zero")},
        asset_keys_by_output_name={"eight": AssetKey("eight"), "five": AssetKey("five")},
        node_def=create_eight_and_five,
    )

    thirteen_and_six = AssetsDefinition(
        asset_keys_by_input_name={
            "eight": AssetKey("eight"),
            "five": AssetKey("five"),
            "zero": AssetKey("zero"),
        },
        asset_keys_by_output_name={"thirteen": AssetKey("thirteen"), "six": AssetKey("six")},
        node_def=create_thirteen_and_six,
    )

    twenty = AssetsDefinition(
        asset_keys_by_input_name={"thirteen": AssetKey("thirteen"), "six": AssetKey("six")},
        asset_keys_by_output_name={"result": AssetKey("twenty")},
        node_def=create_twenty,
    )

    job = build_assets_job("graph_asset_job", [zero, eight_and_five, thirteen_and_six, twenty])

    result = job.execute_in_process()
    assert result.success
    assert result.output_for_node("create_thirteen_and_six", "six") == 6
    assert result.output_for_node("create_twenty") == 20
    assert _asset_keys_for_node(result, "create_eight_and_five") == {
        AssetKey("eight"),
        AssetKey("five"),
    }
    assert _asset_keys_for_node(result, "create_thirteen_and_six") == {
        AssetKey("thirteen"),
        AssetKey("six"),
    }
    assert _asset_keys_for_node(result, "create_twenty") == {AssetKey("twenty")}


def test_fail_with_get_output_asset_key():
    @io_manager
    def my_io_manager(_context):
        class Mine(IOManager):
            def get_output_asset_key(self, _context):
                return AssetKey("hey")

            def handle_output(self, context, obj):
                pass

            def load_input(self, context):
                return None

        return Mine()

    @asset
    def foo():
        return 1

    @asset
    def bar(foo):
        return foo + 1

    job = build_assets_job(
        "x",
        [foo, bar],
        resource_defs={"io_manager": my_io_manager},
    )
    with pytest.raises(
        DagsterInvariantViolationError,
        match=r'The IOManager of output "result" on node "foo" associates it with asset key '
        r"\"AssetKey\(\['hey'\]\)\", but this output has already been defined to produce asset "
        r"\"AssetKey\(\['foo'\]\)\"",
    ):
        job.execute_in_process()


def test_internal_asset_deps():
    with pytest.raises(Exception, match="output_name non_exist_output_name"):

        @op
        def my_op(x, y):  # pylint: disable=unused-argument
            return x

        @graph(ins={"x": GraphIn()})
        def my_graph(x, y):
            my_op(x, y)

        AssetsDefinition.from_graph(
            graph_def=my_graph, internal_asset_deps={"non_exist_output_name": {AssetKey("b")}}
        )


def test_asset_def_from_graph_inputs():
    @op
    def my_op(x, y):  # pylint: disable=unused-argument
        return x

    @graph(ins={"x": GraphIn(), "y": GraphIn()})
    def my_graph(x, y):
        return my_op(x, y)

    assets_def = AssetsDefinition.from_graph(
        graph_def=my_graph,
        asset_keys_by_input_name={"x": AssetKey("x_asset"), "y": AssetKey("y_asset")},
    )

    assert assets_def.asset_keys_by_input_name["x"] == AssetKey("x_asset")
    assert assets_def.asset_keys_by_input_name["y"] == AssetKey("y_asset")


def test_asset_def_from_graph_outputs():
    @op
    def x_op(x):
        return x

    @op
    def y_op(y):
        return y

    @graph(out={"x": GraphOut(), "y": GraphOut()})
    def my_graph(x, y):
        return {"x": x_op(x), "y": y_op(y)}

    assets_def = AssetsDefinition.from_graph(
        graph_def=my_graph,
        asset_keys_by_output_name={"y": AssetKey("y_asset"), "x": AssetKey("x_asset")},
    )

    assert assets_def.asset_keys_by_output_name["y"] == AssetKey("y_asset")
    assert assets_def.asset_keys_by_output_name["x"] == AssetKey("x_asset")


def test_graph_asset_decorator_no_args():
    @op
    def my_op(x, y):  # pylint: disable=unused-argument
        return x

    @graph
    def my_graph(x, y):
        return my_op(x, y)

    assets_def = AssetsDefinition.from_graph(
        graph_def=my_graph,
    )

    assert assets_def.asset_keys_by_input_name["x"] == AssetKey("x")
    assert assets_def.asset_keys_by_input_name["y"] == AssetKey("y")
    assert assets_def.asset_keys_by_output_name["result"] == AssetKey("my_graph")


def test_execute_graph_asset():
    @op(out={"x": Out(), "y": Out()})
    def x_op(context):
        assert context.asset_key_for_output("x") == AssetKey("x_asset")
        return 1, 2

    @graph(out={"x": GraphOut(), "y": GraphOut()})
    def my_graph():
        x, y = x_op()
        return {"x": x, "y": y}

    assets_def = AssetsDefinition.from_graph(
        graph_def=my_graph,
        asset_keys_by_output_name={"y": AssetKey("y_asset"), "x": AssetKey("x_asset")},
    )

    assert AssetGroup([assets_def]).build_job("abc").execute_in_process().success


def test_graph_asset_partitioned():
    @op
    def my_op(context):
        assert context.partition_key == "a"

    @graph
    def my_graph():
        return my_op()

    assets_def = AssetsDefinition.from_graph(
        graph_def=my_graph, partitions_def=StaticPartitionsDefinition(["a", "b", "c"])
    )

    AssetGroup([assets_def]).build_job("abc").execute_in_process(partition_key="a")


def test_all_assets_job():
    @asset
    def a1():
        return 1

    @asset
    def a2(a1):  # pylint: disable=unused-argument
        return 2

    job = build_assets_job("graph_asset_job", [a1, a2])
    node_handle_deps_by_asset = job.asset_layer.dependency_node_handles_by_asset_key

    assert node_handle_deps_by_asset[AssetKey("a1")] == {
        NodeHandle("a1", parent=None),
    }
    assert node_handle_deps_by_asset[AssetKey("a2")] == {NodeHandle("a2", parent=None)}


def test_basic_graph():
    @op
    def get_string():
        return "foo"

    @op(out={"ns1": Out(), "ns2": Out()})
    def combine_strings_and_split(s1, s2):
        return (s1 + s2, s2 + s1)

    @graph(out={"o1": GraphOut()})
    def thing():
        da = get_string()
        db = get_string()
        o1, o2 = combine_strings_and_split(da, db)  # pylint: disable=unused-variable
        return o1

    @asset
    def out_asset1_plus_one(out_asset1):
        return out_asset1 + "one"

    @asset
    def out_asset2_plus_one(out_asset2):
        return out_asset2 + "one"

    complex_asset = AssetsDefinition(
        asset_keys_by_input_name={},
        asset_keys_by_output_name={"o1": AssetKey("out_asset1")},
        node_def=thing,
    )

    job = build_assets_job("graph_asset_job", [complex_asset])
    node_handle_deps_by_asset = job.asset_layer.dependency_node_handles_by_asset_key

    thing_handle = NodeHandle(name="thing", parent=None)
    assert node_handle_deps_by_asset[AssetKey("out_asset1")] == {
        NodeHandle("get_string", parent=thing_handle),
        NodeHandle("get_string_2", parent=thing_handle),
        NodeHandle("combine_strings_and_split", parent=thing_handle),
    }


def test_hanging_op_graph():
    @op
    def get_string():
        return "foo"

    @op
    def combine_strings(s1, s2):
        return s1 + s2

    @op
    def hanging_op():
        return "bar"

    @graph(out={"o1": GraphOut(), "o2": GraphOut()})
    def thing():
        da = get_string()
        db = get_string()
        o1 = combine_strings(da, db)
        o2 = hanging_op()
        return {"o1": o1, "o2": o2}

    complex_asset = AssetsDefinition(
        asset_keys_by_input_name={},
        asset_keys_by_output_name={"o1": AssetKey("out_asset1"), "o2": AssetKey("out_asset2")},
        node_def=thing,
    )
    job = build_assets_job("graph_asset_job", [complex_asset])
    node_handle_deps_by_asset = job.asset_layer.dependency_node_handles_by_asset_key

    thing_handle = NodeHandle(name="thing", parent=None)
    assert node_handle_deps_by_asset[AssetKey("out_asset1")] == {
        NodeHandle("get_string", parent=thing_handle),
        NodeHandle("get_string_2", parent=thing_handle),
        NodeHandle("combine_strings", parent=thing_handle),
    }
    assert node_handle_deps_by_asset[AssetKey("out_asset2")] == {
        NodeHandle("hanging_op", parent=thing_handle),
    }


def test_nested_graph():
    @op
    def get_inside_string():
        return "bar"

    @graph(out={"o2": GraphOut()})
    def inside_thing():
        return get_inside_string()

    @op
    def get_string():
        return "foo"

    @op(out={"ns1": Out(), "ns2": Out()})
    def combine_strings_and_split(s1, s2):
        return (s1 + s2, s2 + s1)

    @graph(out={"o1": GraphOut()})
    def thing():
        da = inside_thing()
        db = get_string()
        o1, o2 = combine_strings_and_split(da, db)  # pylint: disable=unused-variable
        return o1

    thing_asset = AssetsDefinition(
        asset_keys_by_input_name={},
        asset_keys_by_output_name={"o1": AssetKey("thing")},
        node_def=thing,
    )

    job = build_assets_job("graph_asset_job", [thing_asset])
    node_handle_deps_by_asset = job.asset_layer.dependency_node_handles_by_asset_key

    thing_handle = NodeHandle(name="thing", parent=None)
    assert node_handle_deps_by_asset[AssetKey("thing")] == {
        NodeHandle("get_inside_string", parent=NodeHandle("inside_thing", parent=thing_handle)),
        NodeHandle("get_string", parent=thing_handle),
        NodeHandle("combine_strings_and_split", parent=thing_handle),
    }


def test_asset_in_nested_graph():
    @op
    def get_inside_string():
        return "bar"

    @op
    def get_string():
        return "foo"

    @graph(out={"n1": GraphOut(), "n2": GraphOut()})
    def inside_thing():
        n1 = get_inside_string()
        n2 = get_string()
        return n1, n2

    @op
    def get_transformed_string(string):
        return string + "qux"

    @graph(out={"o1": GraphOut(), "o3": GraphOut()})
    def thing():
        o1, o2 = inside_thing()
        o3 = get_transformed_string(o2)
        return (o1, o3)

    thing_asset = AssetsDefinition(
        asset_keys_by_input_name={},
        asset_keys_by_output_name={"o1": AssetKey("thing"), "o3": AssetKey("thing_2")},
        node_def=thing,
    )

    job = build_assets_job("graph_asset_job", [thing_asset])
    node_handle_deps_by_asset = job.asset_layer.dependency_node_handles_by_asset_key

    thing_handle = NodeHandle(name="thing", parent=None)
    assert node_handle_deps_by_asset[AssetKey("thing")] == {
        NodeHandle("get_inside_string", parent=NodeHandle("inside_thing", parent=thing_handle)),
    }
    assert node_handle_deps_by_asset[AssetKey("thing_2")] == {
        NodeHandle("get_string", parent=NodeHandle("inside_thing", parent=thing_handle)),
        NodeHandle("get_transformed_string", parent=thing_handle),
    }


def test_twice_nested_graph():
    @op
    def get_inside_string():
        return "bar"

    @op
    def get_string():
        return "foo"

    @graph(out={"n1": GraphOut(), "n2": GraphOut()})
    def innermost_thing():
        n1 = get_inside_string()
        n2 = get_string()
        return {"n1": n1, "n2": n2}

    @op
    def transformer(string):
        return string + "qux"

    @graph(out={"n1": GraphOut(), "n2": GraphOut()})
    def middle_thing():
        n1, unused_output = innermost_thing()
        n2 = get_string()
        return {"n1": n1, "n2": n2}

    @graph(out={"n1": GraphOut(), "n2": GraphOut()})
    def outer_thing(foo_asset):
        n1, output = middle_thing()
        n2 = transformer(output)
        unused_output = transformer(foo_asset)  # pylint: disable=unused-variable
        return {"n1": n1, "n2": n2}

    @asset
    def foo_asset():
        return "foo"

    thing_asset = AssetsDefinition(
        asset_keys_by_input_name={},
        asset_keys_by_output_name={"n1": AssetKey("thing"), "n2": AssetKey("thing_2")},
        node_def=outer_thing,
    )

    job = build_assets_job("graph_asset_job", [foo_asset, thing_asset])
    node_handle_deps_by_asset = job.asset_layer.dependency_node_handles_by_asset_key

    outer_thing_handle = NodeHandle("outer_thing", parent=None)
    middle_thing_handle = NodeHandle("middle_thing", parent=outer_thing_handle)
    assert node_handle_deps_by_asset[AssetKey("thing")] == {
        NodeHandle(
            "get_inside_string",
            parent=NodeHandle(
                "innermost_thing",
                parent=middle_thing_handle,
            ),
        )
    }
    assert node_handle_deps_by_asset[AssetKey("thing_2")] == {
        NodeHandle("get_string", parent=middle_thing_handle),
        NodeHandle("transformer", parent=outer_thing_handle),
    }
    assert node_handle_deps_by_asset[AssetKey("foo_asset")] == {
        NodeHandle("foo_asset", parent=None)
    }


def test_internal_asset_deps_assets():
    @op
    def upstream_op():
        return "foo"

    @op(out={"o1": Out(), "o2": Out()})
    def two_outputs(upstream_op):
        o1 = upstream_op
        o2 = o1 + "bar"
        return o1, o2

    @graph(out={"o1": GraphOut(), "o2": GraphOut()})
    def thing():
        o1, o2 = two_outputs(upstream_op())
        return (o1, o2)

    thing_asset = AssetsDefinition(
        asset_keys_by_input_name={},
        asset_keys_by_output_name={"o1": AssetKey("thing"), "o2": AssetKey("thing_2")},
        node_def=thing,
        asset_deps={AssetKey("thing"): set(), AssetKey("thing_2"): {AssetKey("thing")}},
    )

    @multi_asset(
        outs={
            "my_out_name": Out(metadata={"foo": "bar"}),
            "my_other_out_name": Out(metadata={"bar": "foo"}),
        },
        internal_asset_deps={
            "my_out_name": {AssetKey("my_other_out_name")},
            "my_other_out_name": {AssetKey("thing")},
        },
    )
    def multi_asset_with_internal_deps(thing):  # pylint: disable=unused-argument
        yield Output(1, "my_out_name")
        yield Output(2, "my_other_out_name")

    job = build_assets_job("graph_asset_job", [thing_asset, multi_asset_with_internal_deps])
    node_handle_deps_by_asset = job.asset_layer.dependency_node_handles_by_asset_key
    assert node_handle_deps_by_asset[AssetKey("thing")] == {
        NodeHandle("two_outputs", parent=NodeHandle("thing", parent=None)),
        NodeHandle(name="upstream_op", parent=NodeHandle(name="thing", parent=None)),
    }
    assert node_handle_deps_by_asset[AssetKey("thing_2")] == {
        NodeHandle("two_outputs", parent=NodeHandle("thing", parent=None))
    }

    assert node_handle_deps_by_asset[AssetKey("my_out_name")] == {
        NodeHandle(name="multi_asset_with_internal_deps", parent=None)
    }
    assert node_handle_deps_by_asset[AssetKey("my_other_out_name")] == {
        NodeHandle(name="multi_asset_with_internal_deps", parent=None)
    }


@asset
def foo():
    return 5


@asset
def bar():
    return 10


@asset
def foo_bar(foo, bar):
    return foo + bar


@asset
def baz(foo_bar):
    return foo_bar


@asset
def unconnected():
    pass


asset_group = AssetGroup([foo, bar, foo_bar, baz, unconnected])


def test_disconnected_subset():
    with instance_for_test() as instance:
        job = asset_group.build_job("foo")
        result = job.execute_in_process(
            instance=instance, asset_selection=[AssetKey("unconnected"), AssetKey("bar")]
        )
        materialization_events = [
            event for event in result.all_events if event.is_step_materialization
        ]

        assert len(materialization_events) == 2
        assert materialization_events[0].asset_key == AssetKey("bar")
        assert materialization_events[1].asset_key == AssetKey("unconnected")


def test_connected_subset():
    with instance_for_test() as instance:
        job = asset_group.build_job("foo")
        result = job.execute_in_process(
            instance=instance,
            asset_selection=[AssetKey("foo"), AssetKey("bar"), AssetKey("foo_bar")],
        )
        materialization_events = sorted(
            [event for event in result.all_events if event.is_step_materialization],
            key=lambda event: event.asset_key,
        )

        assert len(materialization_events) == 3
        assert materialization_events[0].asset_key == AssetKey("bar")
        assert materialization_events[1].asset_key == AssetKey("foo")
        assert materialization_events[2].asset_key == AssetKey("foo_bar")


def test_subset_of_asset_job():
    with instance_for_test() as instance:
        foo_job = asset_group.build_job("foo_job", selection=["*baz"])
        result = foo_job.execute_in_process(
            instance=instance,
            asset_selection=[AssetKey("foo"), AssetKey("bar"), AssetKey("foo_bar")],
        )
        materialization_events = sorted(
            [event for event in result.all_events if event.is_step_materialization],
            key=lambda event: event.asset_key,
        )
        assert len(materialization_events) == 3
        assert materialization_events[0].asset_key == AssetKey("bar")
        assert materialization_events[1].asset_key == AssetKey("foo")
        assert materialization_events[2].asset_key == AssetKey("foo_bar")

        with pytest.raises(DagsterInvalidSubsetError):
            result = foo_job.execute_in_process(
                instance=instance,
                asset_selection=[AssetKey("unconnected")],
            )


def test_subset_of_build_assets_job():
    foo_job = build_assets_job("foo_job", assets=[foo, bar, foo_bar, baz])
    with instance_for_test() as instance:
        result = foo_job.execute_in_process(
            instance=instance,
            asset_selection=[AssetKey("foo"), AssetKey("bar"), AssetKey("foo_bar")],
        )
        materialization_events = sorted(
            [event for event in result.all_events if event.is_step_materialization],
            key=lambda event: event.asset_key,
        )
        assert len(materialization_events) == 3
        assert materialization_events[0].asset_key == AssetKey("bar")
        assert materialization_events[1].asset_key == AssetKey("foo")
        assert materialization_events[2].asset_key == AssetKey("foo_bar")

        with pytest.raises(DagsterInvalidSubsetError):
            result = foo_job.execute_in_process(
                instance=instance,
                asset_selection=[AssetKey("unconnected")],
            )


def test_raise_error_on_incomplete_graph_asset_subset():
    @op
    def do_something(x):
        return x * 2

    @op
    def foo():
        return 1, 2

    @graph(
        out={
            "comments_table": GraphOut(),
            "stories_table": GraphOut(),
        },
    )
    def complicated_graph():
        result = foo()
        return do_something(result), do_something(result)

    job = AssetGroup(
        [
            AssetsDefinition.from_graph(complicated_graph),
        ],
    ).build_job("job")

    with instance_for_test() as instance:
        with pytest.raises(DagsterInvalidDefinitionError, match="complicated_graph"):
            job.execute_in_process(instance=instance, asset_selection=[AssetKey("comments_table")])


def test_subset_with_source_asset():
    class MyIOManager(IOManager):
        def handle_output(self, context, obj):
            pass

        def load_input(self, context):
            return 5

    @io_manager
    def the_manager():
        return MyIOManager()

    my_source_asset = SourceAsset(key=AssetKey("my_source_asset"), io_manager_key="the_manager")

    @asset
    def my_derived_asset(my_source_asset):
        return my_source_asset + 4

    source_asset_job = AssetGroup(
        assets=[my_derived_asset],
        source_assets=[my_source_asset],
        resource_defs={"the_manager": the_manager},
    ).build_job("source_asset_job")

    result = source_asset_job.execute_in_process(asset_selection=[AssetKey("my_derived_asset")])
    assert result.success


def test_op_outputs_with_default_asset_io_mgr():
    @op
    def return_stuff():
        return 12

    @op
    def transform(data):
        assert data == 12
        return data * 2

    @op
    def one_more_transformation(transformed_data):
        assert transformed_data == 24
        return transformed_data + 1

    @graph(
        out={
            "asset_1": GraphOut(),
            "asset_2": GraphOut(),
        },
    )
    def complicated_graph():
        result = return_stuff()
        return one_more_transformation(transform(result)), transform(result)

    @asset
    def my_asset(asset_1):
        assert asset_1 == 25
        return asset_1

    my_job = AssetGroup(
        [AssetsDefinition.from_graph(complicated_graph), my_asset],
    ).build_job("my_job")

    result = my_job.execute_in_process()
    assert result.success


def test_asset_job_default_io_mgr():
    @asset
    def my_asset(context):
        assert context.resources.io_manager.__class__ == InMemoryIOManager
        return 5

    my_job = AssetGroup([my_asset]).build_job("my_job")
    result = my_job.execute_in_process()
    assert result.success


def test_materialize_with_fs_io_mgr():
    @asset
    def my_asset(context):
        assert context.resources.io_manager.__class__ == PickledObjectFilesystemIOManager
        return 5

<<<<<<< HEAD
    group = AssetGroup([my_asset])
    result = group.materialize()
    assert result.success
=======
    result = execute_pipeline(my_job)
    assert result.success


def test_source_asset_io_manager_def():
    class MyIOManager(IOManager):
        def handle_output(self, context, obj):
            pass

        def load_input(self, context):
            return 5

    @io_manager
    def the_manager():
        return MyIOManager()

    my_source_asset = SourceAsset(key=AssetKey("my_source_asset"), io_manager_def=the_manager)

    @asset
    def my_derived_asset(my_source_asset):
        return my_source_asset + 4

    source_asset_job = AssetGroup(
        assets=[my_derived_asset],
        source_assets=[my_source_asset],
    ).build_job("source_asset_job")

    result = source_asset_job.execute_in_process(asset_selection=[AssetKey("my_derived_asset")])
    assert result.success
    assert result.output_for_node("my_derived_asset") == 9


def test_source_asset_io_manager_not_provided():
    class MyIOManager(IOManager):
        def handle_output(self, context, obj):
            pass

        def load_input(self, context):
            return 5

    @io_manager
    def the_manager():
        return MyIOManager()

    my_source_asset = SourceAsset(key=AssetKey("my_source_asset"))

    @asset
    def my_derived_asset(my_source_asset):
        return my_source_asset + 4

    source_asset_job = AssetGroup(
        assets=[my_derived_asset],
        source_assets=[my_source_asset],
        resource_defs={"io_manager": the_manager},
    ).build_job("source_asset_job")

    result = source_asset_job.execute_in_process(asset_selection=[AssetKey("my_derived_asset")])
    assert result.success
    assert result.output_for_node("my_derived_asset") == 9


def test_source_asset_io_manager_key_provided():
    class MyIOManager(IOManager):
        def handle_output(self, context, obj):
            pass

        def load_input(self, context):
            return 5

    @io_manager
    def the_manager():
        return MyIOManager()

    my_source_asset = SourceAsset(key=AssetKey("my_source_asset"), io_manager_key="some_key")

    @asset
    def my_derived_asset(my_source_asset):
        return my_source_asset + 4

    source_asset_job = AssetGroup(
        assets=[my_derived_asset],
        source_assets=[my_source_asset],
        resource_defs={"some_key": the_manager},
    ).build_job("source_asset_job")

    result = source_asset_job.execute_in_process(asset_selection=[AssetKey("my_derived_asset")])
    assert result.success
    assert result.output_for_node("my_derived_asset") == 9
>>>>>>> 5c35d39b
<|MERGE_RESOLUTION|>--- conflicted
+++ resolved
@@ -1326,12 +1326,8 @@
         assert context.resources.io_manager.__class__ == PickledObjectFilesystemIOManager
         return 5
 
-<<<<<<< HEAD
     group = AssetGroup([my_asset])
     result = group.materialize()
-    assert result.success
-=======
-    result = execute_pipeline(my_job)
     assert result.success
 
 
@@ -1418,5 +1414,4 @@
 
     result = source_asset_job.execute_in_process(asset_selection=[AssetKey("my_derived_asset")])
     assert result.success
-    assert result.output_for_node("my_derived_asset") == 9
->>>>>>> 5c35d39b
+    assert result.output_for_node("my_derived_asset") == 9