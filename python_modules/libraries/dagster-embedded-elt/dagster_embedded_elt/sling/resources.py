--- conflicted
+++ resolved
@@ -1,7 +1,6 @@
 import contextlib
 import json
 import re
-from abc import abstractmethod
 from enum import Enum
 from subprocess import PIPE, STDOUT, Popen
 from typing import IO, Any, AnyStr, Dict, Generator, Iterator, List, NamedTuple, Optional, Union
@@ -106,13 +105,9 @@
     )
 
 
-<<<<<<< HEAD
-class SlingSyncBase:
-=======
 class _SlingSyncBase:
     """Base class for Sling syncs. Handles the execution of the Sling CLI and processing of the output. Classes that inherit from this class must implement how to sync themselves ,but can use the `_exec_sling_cmd` and `process_stdout` methods to handle the execution and processing of the output."""
 
->>>>>>> c158ae71
     def process_stdout(self, stdout: IO[AnyStr], encoding="utf8") -> Iterator[str]:
         """Process stdout from the Sling CLI."""
         ansi_escape = re.compile(r"\x1B(?:[@-Z\\-_]|\[[0-?]*[ -/]*[@-~])")
@@ -134,7 +129,6 @@
             if proc.returncode != 0:
                 raise Exception("Sling command failed with error code %s", proc.returncode)
 
-<<<<<<< HEAD
     def _override_config(self, cmd: str, config: Dict[str, Any]) -> None:
         """Override the config file for the Sling CLI with the given config."""
         _sling_bin, _run, _c, temp_file = cmd.split(" ")
@@ -145,108 +139,7 @@
 
 
 @experimental
-class SlingResource(ConfigurableResource, SlingSyncBase):
-=======
-    def sync(
-        self,
-        source_stream: str,
-        target_object: str,
-        mode: SlingMode,
-        primary_key: Optional[List[str]] = None,
-        update_key: Optional[str] = None,
-        source_options: Optional[Dict[str, Any]] = None,
-        target_options: Optional[Dict[str, Any]] = None,
-    ) -> Generator[str, None, None]:
-        """Initiate a Sling Sync between a source stream and a target object.
-
-        Args:
-            source_stream (str):  The source stream to read from. For database sources, the source stream can be either
-                a table name, a SQL statement or a path to a SQL file e.g. `TABLE1` or `SCHEMA1.TABLE2` or
-                `SELECT * FROM TABLE`. For file sources, the source stream is a path or an url to a file.
-                For file targets, the target object is a path or a url to a file, e.g. file:///tmp/file.csv or
-                s3://my_bucket/my_folder/file.csv
-            target_object (str): The target object to write into. For database targets, the target object is a table
-                name, e.g. TABLE1, SCHEMA1.TABLE2. For file targets, the target object is a path or an url to a file.
-            mode (SlingMode): The Sling mode to use when syncing, i.e. incremental, full-refresh
-                See the Sling docs for more information: https://docs.slingdata.io/sling-cli/running-tasks#modes.
-            primary_key (List[str]): For incremental syncs, a primary key is used during merge statements to update
-                existing rows.
-            update_key (str): For incremental syncs, an update key is used to stream records after max(update_key)
-            source_options (Dict[str, Any]): Other source options to pass to Sling,
-                see https://docs.slingdata.io/sling-cli/running-tasks#source-options-src-options-flag-source.options-key
-                for details
-            target_options (Dict[str, Any[): Other target options to pass to Sling,
-                see https://docs.slingdata.io/sling-cli/running-tasks#target-options-tgt-options-flag-target.options-key
-                for details
-
-        Examples:
-            Sync from a source file to a sqlite database:
-
-            .. code-block:: python
-
-                sqllite_path = "/path/to/sqlite.db"
-                csv_path = "/path/to/file.csv"
-
-                @asset
-                def run_sync(context, sling: SlingResource):
-                    res = sling.sync(
-                        source_stream=csv_path,
-                        target_object="events",
-                        mode=SlingMode.FULL_REFRESH,
-                    )
-                    for stdout in res:
-                        context.log.debug(stdout)
-                    counts = sqlite3.connect(sqllitepath).execute("SELECT count(1) FROM events").fetchone()
-                    assert counts[0] == 3
-
-                source = SlingSourceConnection(
-                    type="file",
-                )
-                target = SlingTargetConnection(type="sqlite", instance=sqllitepath)
-
-                materialize(
-                    [run_sync],
-                    resources={
-                        "sling": SlingResource(
-                            source_connection=source,
-                            target_connection=target,
-                            mode=SlingMode.TRUNCATE,
-                        )
-                    },
-                )
-
-        """
-        yield from self._sync(
-            source_stream=source_stream,
-            target_object=target_object,
-            mode=mode,
-            primary_key=primary_key,
-            update_key=update_key,
-            source_options=source_options,
-            target_options=target_options,
-        )
-
-    @abstractmethod
-    def _sync(
-        self,
-        source_stream: str,
-        target_object: str,
-        mode: SlingMode = SlingMode.FULL_REFRESH,
-        primary_key: Optional[List[str]] = None,
-        update_key: Optional[str] = None,
-        source_options: Optional[Dict[str, Any]] = None,
-        target_options: Optional[Dict[str, Any]] = None,
-        encoding: str = "utf8",
-    ) -> Generator[str, None, None]:
-        """Runs a Sling sync from the given source table to the given destination table. Generates
-        output lines from the Sling CLI.
-        """
-        raise NotImplementedError()
-
-
-@experimental
 class SlingResource(ConfigurableResource, _SlingSyncBase):
->>>>>>> c158ae71
     """Resource for interacting with the Sling package.
 
     Examples:
@@ -290,9 +183,69 @@
         ):
             yield
 
-<<<<<<< HEAD
     def sync(
-=======
+        self,
+        source_stream: str,
+        target_object: str,
+        mode: SlingMode = SlingMode.FULL_REFRESH,
+        primary_key: Optional[List[str]] = None,
+        update_key: Optional[str] = None,
+        source_options: Optional[Dict[str, Any]] = None,
+        target_options: Optional[Dict[str, Any]] = None,
+    ) -> Generator[str, None, None]:
+        """Runs a Sling sync from the given source table to the given destination table. Generates output lines from the Sling CLI.
+        """
+        if self.source_connection.type == "file" and not source_stream.startswith("file://"):
+            source_stream = "file://" + source_stream
+
+        if self.target_connection.type == "file" and not target_object.startswith("file://"):
+            target_object = "file://" + target_object
+
+        sling_source = self.source_connection.dict()
+        sling_target = self.target_connection.dict()
+
+        if self.source_connection.connection_string:
+            sling_source["url"] = self.source_connection.connection_string
+        if self.target_connection.connection_string:
+            sling_target["url"] = self.target_connection.connection_string
+        with environ(
+            {
+                "SLING_SOURCE": json.dumps(sling_source),
+                "SLING_TARGET": json.dumps(sling_target),
+            }
+        ):
+            config = {
+                "mode": mode,
+                "source": {
+                    "conn": "SLING_SOURCE",
+                    "stream": source_stream,
+                    "primary_key": primary_key,
+                    "update_key": update_key,
+                    "options": source_options,
+                },
+                "target": {
+                    "conn": "SLING_TARGET",
+                    "object": target_object,
+                    "options": target_options,
+                },
+            }
+            config["source"] = {k: v for k, v in config["source"].items() if v is not None}
+            config["target"] = {k: v for k, v in config["target"].items() if v is not None}
+
+            sling_cli = Sling(**config)
+            logger.info("Starting Sling sync with mode: %s", mode)
+            cmd = sling_cli._prep_cmd()  # noqa: SLF001
+
+        yield from self._sync(
+            source_stream=source_stream,
+            target_object=target_object,
+            mode=mode,
+            primary_key=primary_key,
+            update_key=update_key,
+            source_options=source_options,
+            target_options=target_options,
+        )
+
     def _sync(
         self,
         source_stream: str,
@@ -379,202 +332,6 @@
 class SlingStreamReplicator(_SlingSyncBase):
     """A utility class for running a Sling sync from outside of a Dagster resource to enable parity between the SlingResource and SlingStreamSync.
 
-    Inherits from :py:class:`~dagster_elt.sling._SlingSyncBase` and implements `_sync` to run a sync using 2 SlingConnectionResources and no SlingResource.
-    """
-
-    def __init__(
-        self,
-        source_connection: SlingConnectionResource,
-        target_connection: SlingConnectionResource,
-    ):
-        self.source_connection = source_connection
-        self.target_connection = target_connection
-
-    def _sync(
->>>>>>> c158ae71
-        self,
-        source_stream: str,
-        target_object: str,
-        mode: SlingMode = SlingMode.FULL_REFRESH,
-        primary_key: Optional[List[str]] = None,
-        update_key: Optional[str] = None,
-        source_options: Optional[Dict[str, Any]] = None,
-        target_options: Optional[Dict[str, Any]] = None,
-    ) -> Generator[str, None, None]:
-<<<<<<< HEAD
-        """Initiate a Sling Sync between a source stream and a target object.
-
-        Args:
-            source_stream (str):  The source stream to read from. For database sources, the source stream can be either
-                a table name, a SQL statement or a path to a SQL file e.g. `TABLE1` or `SCHEMA1.TABLE2` or
-                `SELECT * FROM TABLE`. For file sources, the source stream is a path or an url to a file.
-                For file targets, the target object is a path or a url to a file, e.g. file:///tmp/file.csv or
-                s3://my_bucket/my_folder/file.csv
-            target_object (str): The target object to write into. For database targets, the target object is a table
-                name, e.g. TABLE1, SCHEMA1.TABLE2. For file targets, the target object is a path or an url to a file.
-            mode (SlingMode): The Sling mode to use when syncing, i.e. incremental, full-refresh
-                See the Sling docs for more information: https://docs.slingdata.io/sling-cli/running-tasks#modes.
-            primary_key (List[str]): For incremental syncs, a primary key is used during merge statements to update
-                existing rows.
-            update_key (str): For incremental syncs, an update key is used to stream records after max(update_key)
-            source_options (Dict[str, Any]): Other source options to pass to Sling,
-                see https://docs.slingdata.io/sling-cli/running-tasks#source-options-src-options-flag-source.options-key
-                for details
-            target_options (Dict[str, Any[): Other target options to pass to Sling,
-                see https://docs.slingdata.io/sling-cli/running-tasks#target-options-tgt-options-flag-target.options-key
-                for details
-
-        Examples:
-            Sync from a source file to a sqlite database:
-=======
-        """Runs a Sling sync from the given source table to the given destination table. Generates
-        output lines from the Sling CLI.
-        """
-        if self.source_connection.type == "file" and not source_stream.startswith("file://"):
-            source_stream = "file://" + source_stream
->>>>>>> c158ae71
-
-        if self.target_connection.type == "file" and not target_object.startswith("file://"):
-            target_object = "file://" + target_object
-
-        sling_source = self.source_connection.dict()
-        sling_target = self.target_connection.dict()
-
-        if self.source_connection.connection_string:
-            sling_source["url"] = self.source_connection.connection_string
-        if self.target_connection.connection_string:
-            sling_target["url"] = self.target_connection.connection_string
-        with environ(
-            {
-                "SLING_SOURCE": json.dumps(sling_source),
-                "SLING_TARGET": json.dumps(sling_target),
-            }
-        ):
-            config = {
-                "mode": mode,
-                "source": {
-                    "conn": "SLING_SOURCE",
-                    "stream": source_stream,
-                    "primary_key": primary_key,
-                    "update_key": update_key,
-                    "options": source_options,
-                },
-                "target": {
-                    "conn": "SLING_TARGET",
-                    "object": target_object,
-                    "options": target_options,
-                },
-            }
-            config["source"] = {k: v for k, v in config["source"].items() if v is not None}
-            config["target"] = {k: v for k, v in config["target"].items() if v is not None}
-
-            sling_cli = Sling(**config)
-            logger.info("Starting Sling sync with mode: %s", mode)
-            cmd = sling_cli._prep_cmd()  # noqa: SLF001
-
-            # `_prep_cmd` only works with the Single Task command, so we need to replace it with the Replication command
-            # TODO: Unfortunately, _prep_cmd doesn't expose a way to add streams, so we'll need to override it ourselves
-            # We'll also need to parse the logs differently, since the output is different
-            # cmd = cmd.replace(" -c ", " -r ")
-
-<<<<<<< HEAD
-        """
-        yield from self._sync(
-            source_stream=source_stream,
-            target_object=target_object,
-            mode=mode,
-            primary_key=primary_key,
-            update_key=update_key,
-            source_options=source_options,
-            target_options=target_options,
-        )
-
-    def _sync(
-        self,
-        source_stream: str,
-        target_object: str,
-        mode: SlingMode = SlingMode.FULL_REFRESH,
-        primary_key: Optional[List[str]] = None,
-        update_key: Optional[str] = None,
-        source_options: Optional[Dict[str, Any]] = None,
-        target_options: Optional[Dict[str, Any]] = None,
-        encoding: str = "utf8",
-    ) -> Generator[str, None, None]:
-        """Runs a Sling sync from the given source table to the given destination table. Generates
-        output lines from the Sling CLI.
-        """
-        if self.source_connection.type == "file" and not source_stream.startswith("file://"):
-            source_stream = "file://" + source_stream
-
-        if self.target_connection.type == "file" and not target_object.startswith("file://"):
-            target_object = "file://" + target_object
-
-        with self._setup_config():
-            config = {
-                "mode": mode,
-                "source": {
-                    "conn": "SLING_SOURCE",
-                    "stream": source_stream,
-                    "primary_key": primary_key,
-                    "update_key": update_key,
-                    "options": source_options,
-                },
-                "target": {
-                    "conn": "SLING_TARGET",
-                    "object": target_object,
-                    "options": target_options,
-                },
-            }
-            config["source"] = {k: v for k, v in config["source"].items() if v is not None}
-            config["target"] = {k: v for k, v in config["target"].items() if v is not None}
-
-            sling_cli = Sling(**config)
-            logger.info("Starting Sling sync with mode: %s", mode)
-            cmd = sling_cli._prep_cmd()  # noqa: SLF001
-
-            yield from self._exec_sling_cmd(cmd, encoding=encoding)
-
-
-class SlingConnectionResource(ConfigurableResource):
-    """A representation a connection to a database or file to be used by Sling. This resource can be used as a source or a target for a Sling sync.
-
-    This resource is responsible for the managing how Sling connects to a resource. To manage how Sling uses this connection (as a source or target), see the specific source_options or target_options in the `build_assets_from_sling_stream` function.
-
-    Examples:
-        Creating a Sling Connection for a file, such as CSV or JSON:
-
-        .. code-block:: python
-
-             source = SlingConnectionResource(type="file")
-
-        Create a Sling Connection for a Postgres database, using a connection string:
-
-        .. code-block:: python
-
-            source = SlingConnectionResource(type="postgres", connection_string=EnvVar("POSTGRES_CONNECTION_STRING"))
-            source = SlingConnectionResource(type="mysql", connection_string="mysql://user:password@host:port/schema")
-
-        Create a Sling Connection for a Postgres or Snowflake database, using keyword arguments, as described here:
-        https://docs.slingdata.io/connections/database-connections/postgres
-
-        .. code-block::python
-
-            source = SlingConnectionResource(type="postgres", host="host", user="hunter42", password=EnvVar("POSTGRES_PASSWORD"))
-            source = SlingConnectionResource(type="snowflake", host=EnvVar("SNOWFLAKE_HOST"), user=EnvVar("SNOWFLAKE_USER"), database=EnvVar("SNOWFLAKE_DATABASE"), password=EnvVar("SNOWFLAKE_PASSWORD"), role=EnvVar("SNOWFLAKE_ROLE"))
-    """
-
-    model_config = ConfigDict(extra=Extra.allow)
-
-    type: str = Field(description="Type of the source connection. Use 'file' for local storage.")
-    connection_string: Optional[str] = Field(
-        description="The connection string for the source database.",
-        default=None,
-    )
-
-
-class SlingStreamReplicator(SlingSyncBase):
-    """A utility class for running a Sling sync from outside of a Dagster resource to enable parity between the SlingResource and SlingStreamSync.
-
     Inherits from :py:class:`~dagster_elt.sling.SlingSyncBase` and implements `_sync` to run a sync using 2 SlingConnectionResources and no SlingResource.
     """
 
@@ -666,6 +423,4 @@
             self._override_config(cmd, config)
             cmd = cmd.replace(" -c ", " -r ")
 
-=======
->>>>>>> c158ae71
             yield from self._exec_sling_cmd(cmd, encoding=encoding)