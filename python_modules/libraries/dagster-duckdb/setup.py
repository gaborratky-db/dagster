--- conflicted
+++ resolved
@@ -37,24 +37,5 @@
         "duckdb",
         f"dagster{pin}",
     ],
-    extras_require={
-        "pandas": ["pandas"],
-        # Pyspark 2.x is incompatible with Python 3.8+
-        "pyspark": [
-            'pyspark>=3.0.0; python_version >= "3.8"',
-            'pyspark>=2.0.2; python_version < "3.8"',
-        ],
-<<<<<<< HEAD
-        packages=find_packages(exclude=["dagster_duckdb_tests*"]),
-        include_package_data=True,
-        install_requires=[
-            "duckdb",
-            f"dagster{pin}",
-        ],
-        zip_safe=False,
-    )
-=======
-    },
     zip_safe=False,
-)
->>>>>>> 7ed03bde
+)